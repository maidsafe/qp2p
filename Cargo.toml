[package]
name = "quic-p2p"
description = "Peer-to-peer networking library using QUIC"
documentation = "https://docs.rs/quic-p2p"
homepage = "https://maidsafe.net"
license = "MIT OR BSD-3-Clause"
readme = "README.md"
repository = "https://github.com/maidsafe/quic-p2p"
version = "0.7.0"
authors = ["MaidSafe Developers <dev@maidsafe.net>"]
edition = "2018"

[dependencies]
quinn = { version = "~0.6.1", features = ["tls-rustls"], default-features = false }
<<<<<<< HEAD
futures = "~0.3.5"
tokio = { version = "~0.2.21", features = ["rt-core", "sync", "time", "io-driver"] }
=======
futures = "~0.3.1"
tokio = { version = "~0.2.5", features = ["rt-core", "sync", "time", "io-driver", "macros"] }
>>>>>>> 25d31151
unwrap = "1.2.1"
bincode = "1.2.1"
bytes = { version = "~0.5.5", features = ["serde"] }
crossbeam-channel = "~0.4.2"
igd = { version = "~0.11.1", features = ["aio"], optional = true }
serde = { version = "1.0.113", features = ["derive"] }
serde_json = "1.0.55"
structopt = "~0.3.15"
rcgen = "~0.8.4"
rustls = { version = "~0.17.0", features = ["dangerous_configuration"] }
<<<<<<< HEAD
log = "~0.4.8"
base64 = "~0.12.2"
err-derive = "~0.2.4"
derive_more = "~0.99.8"
webpki = "~0.21.3"

[dev-dependencies]
clap = "2.33.1"
crc = "1.8.1"
env_logger = "~0.7.1"
rustyline = "6.2.0"
tracing = "~0.1.15"
tracing-subscriber = "~0.2.6"
=======
log = "~0.4.6"
base64 = "~0.10.1"
err-derive = "~0.2.4"
webpki = "~0.21.2"

[dev-dependencies]
clap = "2.32.0"
tracing = "~0.1"
>>>>>>> 25d31151
rand = "~0.7.3"

[features]
upnp = ["igd"]

# Mobile and embedded platforms should not include these dependencies to override config file paths
[target.'cfg(any(all(unix, not(any(target_os = "android", target_os = "androideabi", target_os = "ios"))), windows))'.dependencies]
directories = "2.0.2"

[workspace]
members = ["mock"]<|MERGE_RESOLUTION|>--- conflicted
+++ resolved
@@ -12,13 +12,8 @@
 
 [dependencies]
 quinn = { version = "~0.6.1", features = ["tls-rustls"], default-features = false }
-<<<<<<< HEAD
 futures = "~0.3.5"
-tokio = { version = "~0.2.21", features = ["rt-core", "sync", "time", "io-driver"] }
-=======
-futures = "~0.3.1"
-tokio = { version = "~0.2.5", features = ["rt-core", "sync", "time", "io-driver", "macros"] }
->>>>>>> 25d31151
+tokio = { version = "~0.2.21", features = ["rt-core", "sync", "time", "io-driver", "macros"] }
 unwrap = "1.2.1"
 bincode = "1.2.1"
 bytes = { version = "~0.5.5", features = ["serde"] }
@@ -29,7 +24,6 @@
 structopt = "~0.3.15"
 rcgen = "~0.8.4"
 rustls = { version = "~0.17.0", features = ["dangerous_configuration"] }
-<<<<<<< HEAD
 log = "~0.4.8"
 base64 = "~0.12.2"
 err-derive = "~0.2.4"
@@ -38,21 +32,7 @@
 
 [dev-dependencies]
 clap = "2.33.1"
-crc = "1.8.1"
-env_logger = "~0.7.1"
-rustyline = "6.2.0"
 tracing = "~0.1.15"
-tracing-subscriber = "~0.2.6"
-=======
-log = "~0.4.6"
-base64 = "~0.10.1"
-err-derive = "~0.2.4"
-webpki = "~0.21.2"
-
-[dev-dependencies]
-clap = "2.32.0"
-tracing = "~0.1"
->>>>>>> 25d31151
 rand = "~0.7.3"
 
 [features]
